"""Core models and logic for the Nomos package, including flow management and session handling."""

import os
import pickle
import uuid
from typing import Any, Callable, Dict, List, Optional, Union

from .config import AgentConfig
from .llms import LLMBase
from .memory.base import Memory
from .memory.flow import FlowMemoryComponent
from .models.agent import (
    Action,
    Decision,
    DecisionConstraints,
    Message,
    Response,
    State,
    Step,
    StepIdentifier,
)
from .models.flow import Flow
from .models.tool import (
    FallbackError,
    InvalidArgumentsError,
    Tool,
    ToolWrapper,
    get_tools,
)
from .state_machine import StateMachine
from .utils.flow_utils import create_flows_from_config
from .utils.logging import log_debug, log_error, pp_response


class Session:
    """Manages a single agent session, including step IDs, tool calls, and history."""

    def __init__(
        self,
        name: str,
        llm: LLMBase,
        embedding_model: LLMBase,
        memory: Memory,
        steps: Dict[str, Step],
        start_step_id: str,
        system_message: Optional[str] = None,
        persona: Optional[str] = None,
        tools: Optional[List[Union[Callable, ToolWrapper]]] = None,
        flows: Optional[List[Flow]] = None,
        show_steps_desc: bool = False,
        max_errors: int = 3,
        max_iter: int = 5,
        config: Optional[AgentConfig] = None,
        state: Optional[State] = None,
        **kwargs,
    ) -> None:
        """
        Initialize a Session.

        :param name: Name of the agent.
        :param llm: LLMBase instance.
        :param steps: Dictionary of step_id to Step.
        :param start_step_id: ID of the starting step.
        :param system_message: Optional system message.
        :param persona: Optional persona string.
        :param tools:  List of tool callables or package identifiers (e.g., "math:add").
        :param show_steps_desc: Whether to show step descriptions.
        :param max_errors: Maximum consecutive errors before stopping or fallback. (Defaults to 3)
        :param max_iter: Maximum number of decision loops for single action. (Defaults to 5)
        :param config: Optional AgentConfig.
        :param state: Optional session state data.
        """
        # Fixed
        self.session_id = state.session_id if state else f"{name}_{str(uuid.uuid4())}"
        self.name = name
        self.llm = llm
        self.steps = steps
        self.show_steps_desc = show_steps_desc
        self.system_message = system_message
        self.persona = persona
        self.max_errors = max_errors
        self.max_iter = max_iter
        self.config = config or AgentConfig(
            name=name,
            steps=list(steps.values()),
            start_step_id=start_step_id,
            system_message=system_message,
            persona=persona,
            show_steps_desc=show_steps_desc,
            max_errors=max_errors,
            max_iter=max_iter,
        )
        self.embedding_model = embedding_model

        tool_defs = (
            self.config.tools.tool_defs
            if self.config and self.config.tools.tool_defs
            else None
        )
        self.tools = get_tools(tools, tool_defs)
        # Compile state machine for fast transitions and flow lookups
        self.state_machine = StateMachine(
            self.steps,
            flows=flows,
            config=self.config,
            memory=memory,
            start_step_id=start_step_id,
        )
        self.state_machine.load_state(state)

        # For OpenTelemetry tracing context
        self._otel_root_span_ctx: Any = None

    @property
    def current_step(self) -> Step:
        """Get the current step object."""
        return self.state_machine.current_step

    @property
    def memory(self) -> Memory:
        """Get the session memory."""
        return self.state_machine.memory

    def save_session(self) -> None:
        """Save the current session to disk as a pickle file."""
        with open(f"{self.session_id}.pkl", "wb") as f:
            pickle.dump(self, f)
        log_debug(f"Session {self.session_id} saved to disk.")

    @classmethod
    def load_session(cls, session_id: str) -> "Session":
        """
        Load a Session from disk by session_id.

        :param session_id: The session ID string.
        :return: Loaded Session instance.
        """
        with open(f"{session_id}.pkl", "rb") as f:
            log_debug(f"Session {session_id} loaded from disk.")
            return pickle.load(f)

    def get_state(self) -> State:
        """
        Get the current session state as a State object.

        :return: The current session state.
        """
        state = State(
            session_id=self.session_id,
            current_step_id=self.current_step.step_id,
            history=self.memory.context,
            flow_state=self.state_machine.get_flow_state(),
        )
        return state

    def get_session_state(self) -> dict[str, Any]:  # noqa
        """
        Get the current session state as a dictionary.

        :return: Dictionary containing session state.
        """
        return {
            "current_step_id": self.current_step.step_id,
            "flow_id": self.current_flow.flow_id if self.current_flow else None,
        }

    def _run_tool(self, tool_name: str, kwargs: Dict[str, Any]) -> Any:  # noqa: ANN401
        """
        Run a tool with the given name and arguments.

        :param tool_name: Name of the tool to run.
        :param kwargs: Arguments to pass to the tool.
        :return: Result of the tool execution.
        """
        tool = self.tools.get(tool_name)
        if not tool:
            log_error(f"Tool '{tool_name}' not found in session tools.")
            raise ValueError(
                f"Tool '{tool_name}' not found in session tools. Please check the tool name."
            )
        log_debug(f"Running tool: {tool_name} with args: {kwargs}")

        return tool.run(**kwargs)

    def _get_current_step_tools(self) -> tuple[Tool, ...]:
        """
        Get the list of tools available in the current step.

        :return: List of Tool instances available in the current step.
        """
        tools = []
        for tool in self.current_step.tool_ids:
            _tool = self.tools.get(tool)
            if not _tool:
                log_error(f"Tool '{tool}' not found in session tools. Skipping.")
                continue
            tools.append(_tool)
        return tuple(tools)

    def _add_message(self, role: str, message: str) -> None:
        """
        Add a message to the session history.

        :param role: Role of the message sender (e.g., 'user', 'assistant', 'tool').
        :param message: The message content.
        """
        message_obj = Message(role=role, content=message)

        # If we're in a flow, only update flow memory
        if self.state_machine.current_flow and self.state_machine.flow_context:
            flow_memory = self.state_machine.current_flow.get_memory()
            if flow_memory and isinstance(flow_memory, FlowMemoryComponent):
                flow_memory.add_to_context(message_obj)
            # Don't update session memory while in flow
        else:
            # Only update session memory when not in a flow
            self.memory.add(message_obj)

        log_debug(f"{role.title()} added: {message}")

    def _get_next_decision(
        self, decision_constraints: Optional[DecisionConstraints] = None
    ) -> Decision:
        """
        Get the next decision from the LLM based on the current step and history.

        :return: The decision made by the LLM.
        """
        _decision_model = self.llm._create_decision_model(
            current_step=self.current_step,
            current_step_tools=self._get_current_step_tools(),
            constraints=decision_constraints,
        )

        # Get memory context - use flow memory if available, otherwise use session memory
        memory_context = self.memory.get_history()
        flow_memory_context = None

        if self.state_machine.current_flow and self.state_machine.flow_context:
            flow_memory = self.state_machine.current_flow.get_memory()
            if flow_memory and isinstance(flow_memory, FlowMemoryComponent):
                flow_memory_context = flow_memory.memory.context
        _decision = self.llm._get_output(
            steps=self.steps,
            current_step=self.current_step,
            tools=self.tools,
            history=flow_memory_context if flow_memory_context else memory_context,
            response_format=_decision_model,
            system_message=self.system_message,
            persona=self.persona,
            max_examples=self.config.max_examples,
            embedding_model=self.embedding_model,
        )

        # Convert to a Decision model
        decision = self.llm._create_decision_from_output(output=_decision)
        log_debug(f"Model decision: {decision}")
        return decision

    def next(
        self,
        user_input: Optional[str] = None,
        no_errors: int = 0,
        next_count: int = 0,
        return_tool: bool = False,
        return_step: bool = False,
        verbose: bool = False,
        decision_constraints: Optional[DecisionConstraints] = None,
    ) -> Response:
        """
        Advance the session to the next step based on user input and LLM decision.

        :param user_input: Optional user input string.
        :param no_errors: Number of consecutive errors encountered.
        :param next_count: Number of times the next function has been called.
        :param return_tool: Whether to return tool results.
        :param return_step: Whether to return step Transitions.
        :param verbose: Whether to print verbose output.
        :param decision_constraints: Optional constraints for the decision model on retry.
        :return: A tuple containing the decision and any tool results.
        """
        if no_errors >= self.max_errors:
            raise ValueError(
                f"Maximum errors reached ({self.max_errors}). Stopping session."
            )
        if next_count >= self.max_iter:
            if not self.current_step.auto_flow:
                self._add_message(
                    "fallback",
                    (
                        "Maximum iterations reached. Inform the user and based on the "
                        "available context, produce a fallback response."
                    ),
                )
                return self.next(
                    verbose=verbose,
                    decision_constraints=DecisionConstraints(
                        actions=["RESPOND"], fields=["response"]
                    ),
                )
            else:
                raise RecursionError(
                    f"Maximum iterations reached ({self.max_iter}). Stopping session."
                )

        log_debug(f"User input received: {user_input}")
        self._add_message("user", user_input) if user_input else None
        log_debug(f"Current step: {self.current_step.step_id}")

        # Check for flow transitions
        self.state_machine.handle_flow_transitions(
            self.current_step.step_id, self.session_id, verbose=verbose
        )

        decision = self._get_next_decision(decision_constraints=decision_constraints)
        log_debug(str(decision))
        log_debug(f"Action decided: {decision.action}")

        # Validate decision
        if decision.action == Action.RESPOND and decision.response is None:
            self._add_message(
                "error", "RESPOND action requires a response, but none was provided."
            )
            return self.next(
                no_errors=no_errors + 1,
                next_count=next_count + 1,
                decision_constraints=DecisionConstraints(
                    actions=["RESPOND"], fields=["response"]
                ),
                verbose=verbose,
            )
        if decision.action == Action.MOVE and decision.step_id is None:
            self._add_message(
                "error", "MOVE action requires a step_id, but none was provided."
            )
            return self.next(
                no_errors=no_errors + 1,
                next_count=next_count + 1,
                decision_constraints=DecisionConstraints(
                    actions=["MOVE"], fields=["step_id"]
                ),
                verbose=verbose,
            )
        if decision.action == Action.TOOL_CALL and decision.tool_call is None:
            self._add_message(
                "error", "TOOL_CALL action requires a tool_call, but none was provided."
            )
            return self.next(
                no_errors=no_errors + 1,
                next_count=next_count + 1,
                decision_constraints=DecisionConstraints(
                    actions=["TOOL_CALL"], fields=["tool_call"]
                ),
                verbose=verbose,
            )

        self._add_step_identifier(self.current_step.get_step_identifier())
        if decision.action == Action.RESPOND:
            self._add_message(self.name, str(decision.response))
            res = Response(decision=decision)
            if verbose:
                pp_response(res)
            return res
        elif decision.action == Action.TOOL_CALL and decision.tool_call:
            _error: Optional[Exception] = None
            tool_results = None
            try:
                tool_name = decision.tool_call.tool_name  # type: ignore
                tool_kwargs: dict = decision.tool_call.tool_kwargs.model_dump()
                log_debug(f"Running tool: {tool_name} with args: {tool_kwargs}")
                try:
                    tool_results = self._run_tool(tool_name, tool_kwargs)
                    self._add_message(
                        "tool",
                        f"Tool {tool_name} executed successfully with args {tool_kwargs}.\nResults: {tool_results}",
                    )
                except Exception as e:
                    self._add_message(
                        "tool", f"Running tool {tool_name} with args {tool_kwargs}"
                    )
                    raise e
                log_debug(f"Tool Results: {tool_results}")
            except FallbackError as e:
                _error = e
                self._add_message("fallback", str(e))
            except InvalidArgumentsError as e:
                _error = e
                self._add_message("error", str(e))
            except Exception as e:
                _error = e
                self._add_message("error", str(e))

            res = Response(decision=decision, tool_output=tool_results)
            if verbose:
                pp_response(res)
            if return_tool and _error is None:
                return res
            return self.next(
                no_errors=no_errors + 1 if _error else 0,
                next_count=next_count + 1,
                decision_constraints=(
                    DecisionConstraints(
                        actions=["TOOL_CALL"],
                        fields=["tool_call"],
                        tool_name=decision.tool_call.tool_name,
                    )
                    if (
                        _error
                        and isinstance(_error, InvalidArgumentsError)
                        and decision.tool_call
                    )
                    else None
                ),
                verbose=verbose,
            )
        elif decision.action == Action.MOVE and decision.step_id:
            _error = None
            if self.state_machine.can_transition(
                self.state_machine.current_step_id, decision.step_id
            ):
                # Check if we need to exit current flow before moving
                if self.state_machine.current_flow and self.state_machine.flow_context:
                    _, exits = self.state_machine.get_flow_transitions(
                        self.state_machine.current_step_id
                    )
                    if self.state_machine.current_flow.flow_id in exits:
                        self.state_machine._exit_flow(
                            self.state_machine.current_step_id
                        )

                self.state_machine.move(decision.step_id)
                log_debug(f"Moving to next step: {self.state_machine.current_step_id}")
                self._add_step_identifier(self.current_step.get_step_identifier())

            else:
                allowed = self.state_machine.transitions.get(
                    self.state_machine.current_step_id, []
                )
                self._add_message(
                    "error",
                    f"Invalid route: {decision.step_id} not in {allowed}",
                )
                _error = ValueError(
                    f"Invalid route: {decision.step_id} not in {allowed}"
                )
            res = Response(decision=decision)
            if verbose:
                pp_response(res)
            if return_step:
                self.state_machine.handle_flow_transitions(
                    self.state_machine.current_step_id, self.session_id, verbose=verbose
                )
                return res
            return self.next(
                no_errors=no_errors + 1 if _error else 0,
                next_count=next_count + 1,
                decision_constraints=(
                    DecisionConstraints(actions=["MOVE"], fields=["step_id"])
                    if _error
                    else None
                ),
                verbose=verbose,
            )
        elif decision.action == Action.END:
            # Clean up any active flows before ending
            if self.state_machine.current_flow and self.state_machine.flow_context:
                try:
                    self.state_machine.current_flow.cleanup(
                        self.state_machine.flow_context
                    )
                    log_debug(
                        f"Cleaned up flow '{self.state_machine.current_flow.flow_id}' on session end"
                    )
                except Exception as e:
                    log_error(f"Error cleaning up flow on session end: {e}")
                finally:
                    self.state_machine.current_flow = None
                    self.state_machine.flow_context = None

            self._add_message("end", "Session ended.")
            res = Response(decision=decision)
            if verbose:
                pp_response(res)
            return res
        else:
            self._add_message(
                "error",
                f"Unknown action: {decision.action}. Please check the action type.",
            )
            return self.next(
                no_errors=no_errors + 1,
                next_count=next_count + 1,
                verbose=verbose,
            )

    def _add_step_identifier(self, step_identifier: StepIdentifier) -> None:
        """
        Add a step identifier to the appropriate memory.

        :param step_identifier: The step identifier to add.
        """
        # If we're in a flow, only update flow memory
        if self.state_machine.current_flow and self.state_machine.flow_context:
            flow_memory = self.state_machine.current_flow.get_memory()
            if flow_memory and isinstance(flow_memory, FlowMemoryComponent):
                flow_memory.add_to_context(step_identifier)
            # Don't update session memory while in flow
        else:
            # Only update session memory when not in a flow
            self.memory.add(step_identifier)

        log_debug(f"Step identifier added: {step_identifier.step_id}")


class Agent:
    """Main interface for creating and managing Nomos Agents."""

    def __init__(
        self,
        llm: LLMBase,
        name: str,
        steps: List[Step],
        start_step_id: str,
        persona: Optional[str] = None,
        system_message: Optional[str] = None,
        tools: Optional[List[Union[Callable, ToolWrapper]]] = None,
        flows: Optional[List[Flow]] = None,
        show_steps_desc: bool = False,
        max_errors: int = 3,
        max_iter: int = 5,
        config: Optional[AgentConfig] = None,
        embedding_model: Optional[LLMBase] = None,
    ) -> None:
        """
        Initialize an Agent.

        :param llm: LLMBase instance.
        :param name: Name of the agent.
        :param steps: List of Step objects.
        :param start_step_id: ID of the starting step.
        :param persona: Optional persona string.
        :param system_message: Optional system message.
        :param tools: List of tool callables or ToolWrapper instances.
        :param flows: Optional list of Flow objects.
        :param show_steps_desc: Whether to show step descriptions.
        :param max_errors: Maximum consecutive errors before stopping or fallback. (Defaults to 3)
        :param max_iter: Maximum number of decision loops for single action. (Defaults to 5)
        :param config: Optional AgentConfig.
        :param embedding_model: Optional LLMBase instance for embeddings.
        """
        self.llm = llm
        self.name = name
        self.steps = {s.step_id: s for s in steps}
        self.start = start_step_id
        self.system_message = system_message
        self.persona = persona
        self.show_steps_desc = show_steps_desc
        self.max_errors = max_errors
        self.max_iter = max_iter
        self.config = config
        self.embedding_model = (
            embedding_model
            or (config.get_embedding_model() if config else None)
            or self.llm
        )
        self._setup_logging()
        self.flows = flows or (
            list(create_flows_from_config(config).flows.values())
            if config and config.flows
            else None
        )

        # Remove duplicates of tools based on their names or IDs
        seen = set()
        self.tools = []
        for tool in tools or []:
            tool_id = (
                tool.name
                if isinstance(tool, ToolWrapper)
                else getattr(tool, "__name__", None)
            )
            tool_id = tool_id or id(tool)  # Fallback to id if no name
            if tool_id not in seen:
                seen.add(tool_id)
                self.tools.append(tool)

        # Validate start step ID
        if start_step_id not in self.steps:
            log_error(f"Start step ID {start_step_id} not found in steps")
            raise ValueError(f"Start step ID {start_step_id} not found in steps")
        # Validate step IDs in routes
        for step in self.steps.values():
            for route in step.routes:
                if route.target not in self.steps:
                    log_error(
                        f"Route target {route.target} not found in steps for step {step.step_id}"
                    )
                    raise ValueError(
                        f"Route target {route.target} not found in steps for step {step.step_id}"
                    )
        # Validate tool names
        for step in self.steps.values():
            for step_tool in step.available_tools:
                for tool in self.tools:
                    if (isinstance(tool, ToolWrapper) and tool.name == step_tool) or (
                        callable(tool) and getattr(tool, "__name__", None) == step_tool
                    ):
                        break
                else:
                    log_error(
                        f"Tool {step_tool} not found in tools for step {step.step_id}"
                    )
                    raise ValueError(
                        f"Tool {step_tool} not found in tools for step {step.step_id}\nAvailable tools: {self.tools}"
                    )

        # Go through all the steps and if there are examples in them, perform batch embedding
        for step in self.steps.values():
            if step.examples:
                log_debug(
                    f"Step {step.step_id} has examples, performing batch embedding"
                )
                step.batch_embed_examples(embedding_model=self.embedding_model)

    @classmethod
    def from_config(
        cls,
        config: AgentConfig,
        llm: Optional[LLMBase] = None,
        tools: Optional[List[Union[Callable, ToolWrapper]]] = None,
    ) -> "Agent":
        """
        Create an Agent from an AgentConfig object.

        :param llm: LLMBase instance.
        :param config: AgentConfig instance.
        :param tools: List of tool callables.
        :return: Nomos instance.
        """
        if not llm:
            if not config.llm:
                raise ValueError(
                    "No LLM provided. Please provide an LLM or a config with an LLM."
                )
            llm = config.llm.get_llm()
        tools = tools or []
        tools.extend(config.tools.get_tools())
        return cls(
            llm=llm,
            name=config.name,
            steps=config.steps,
            start_step_id=config.start_step_id,
            system_message=config.system_message,
            persona=config.persona,
            tools=tools,
            show_steps_desc=config.show_steps_desc,
            max_errors=config.max_errors,
            max_iter=config.max_iter,
            config=config,
        )

    def _setup_logging(self) -> None:
        """Set up logging configuration."""
        # temporary fix until config is made available to other parts.
        if self.config and self.config.logging:
            logging_config = self.config.logging
            os.environ.setdefault(
                "NOMOS_ENABLE_LOGGING", str(logging_config.enable).lower()
            )
            if logging_config.handlers:
                os.environ.setdefault(
                    "NOMOS_LOG_LEVEL", logging_config.handlers[0].level.upper()
                )

    def create_session(self, memory: Optional[Memory] = None) -> Session:
        """
        Create a new Session for this agent.

        :param memory: Optional Memory instance.
        :return: Session instance.
        """
        log_debug("Creating new session")
        if not memory:
            memory = (
                self.config.memory.get_memory()
                if self.config and self.config.memory
                else Memory()
            )
        return Session(
            name=self.name,
            llm=self.llm,
            memory=memory,
            steps=self.steps,
            start_step_id=self.start,
            system_message=self.system_message,
            persona=self.persona,
            tools=self.tools,
            flows=list(self.flows) if self.flows else None,
            show_steps_desc=self.show_steps_desc,
            max_errors=self.max_errors,
            max_iter=self.max_iter,
            config=self.config,
            embedding_model=self.embedding_model,
        )

    def load_session(self, session_id: str) -> Session:
        """
        Load a Session by session_id.

        :param session_id: The session ID string.
        :return: Loaded Session instance.
        """
        log_debug(f"Loading session {session_id}")
        return Session.load_session(session_id)

    def get_session_from_state(self, state: State) -> Session:
        """
        Create a Session from a State object.

        :param state: The session state
        :return: Session instance.
        """
        log_debug(f"Creating session from state: {state}")

        memory = (
            self.config.memory.get_memory()
            if self.config and self.config.memory
            else Memory()
        )

        session = Session(
            name=self.name,
            llm=self.llm,
            memory=memory,
            tools=self.tools,
            config=self.config,
            embedding_model=self.embedding_model,
            persona=self.persona,
            steps=self.steps,
            start_step_id=self.start,
            system_message=self.system_message,
            flows=list(self.flows) if self.flows else None,
            show_steps_desc=self.show_steps_desc,
            max_errors=self.max_errors,
            max_iter=self.max_iter,
            state=state,
        )

        return session

    def next(
        self,
        user_input: Optional[str] = None,
        session_data: Optional[Union[dict, State]] = None,
        return_tool: bool = False,
        return_step: bool = False,
        verbose: bool = False,
<<<<<<< HEAD
        return_session_state: bool = False,
    ) -> tuple[BaseModel, str, dict, Optional[dict[str, Any]]]:  # noqa
=======
        decision_constraints: Optional[DecisionConstraints] = None,
    ) -> Response:
>>>>>>> e22a30df
        """
        Advance the session to the next step based on user input and LLM decision.

        :param user_input: Optional user input string.
        :param session_data: Optional session data as a dictionary or State object.
        :param return_tool: Whether to return tool results.
        :param return_step: Whether to return step Transitions.
        :param verbose: Whether to return verbose output.
        :param decision_constraints: Optional constraints for the decision model on retry.
        :return: A tuple containing the decision and tool output, along with the updated session state.
        :raises ValueError: If session_data is provided but not a valid State object.
        """
        if isinstance(session_data, dict):
            session_data = State.model_validate(session_data)
        session = (
            self.get_session_from_state(session_data)
            if session_data is not None and isinstance(session_data, State)
            else self.create_session()
        )
        res = session.next(
            user_input=user_input,
            return_tool=return_tool,
            return_step=return_step,
            decision_constraints=decision_constraints,
            verbose=verbose,
        )
<<<<<<< HEAD
        session_state = (
            None if not return_session_state else session.get_session_state()
        )
        return decision, tool_output, session.to_dict(), session_state
=======
        res.state = session.get_state()
        return res
>>>>>>> e22a30df


__all__ = ["Session", "Agent"]<|MERGE_RESOLUTION|>--- conflicted
+++ resolved
@@ -153,17 +153,6 @@
         )
         return state
 
-    def get_session_state(self) -> dict[str, Any]:  # noqa
-        """
-        Get the current session state as a dictionary.
-
-        :return: Dictionary containing session state.
-        """
-        return {
-            "current_step_id": self.current_step.step_id,
-            "flow_id": self.current_flow.flow_id if self.current_flow else None,
-        }
-
     def _run_tool(self, tool_name: str, kwargs: Dict[str, Any]) -> Any:  # noqa: ANN401
         """
         Run a tool with the given name and arguments.
@@ -755,13 +744,8 @@
         return_tool: bool = False,
         return_step: bool = False,
         verbose: bool = False,
-<<<<<<< HEAD
-        return_session_state: bool = False,
-    ) -> tuple[BaseModel, str, dict, Optional[dict[str, Any]]]:  # noqa
-=======
         decision_constraints: Optional[DecisionConstraints] = None,
     ) -> Response:
->>>>>>> e22a30df
         """
         Advance the session to the next step based on user input and LLM decision.
 
@@ -788,15 +772,8 @@
             decision_constraints=decision_constraints,
             verbose=verbose,
         )
-<<<<<<< HEAD
-        session_state = (
-            None if not return_session_state else session.get_session_state()
-        )
-        return decision, tool_output, session.to_dict(), session_state
-=======
         res.state = session.get_state()
         return res
->>>>>>> e22a30df
 
 
 __all__ = ["Session", "Agent"]