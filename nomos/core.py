--- conflicted
+++ resolved
@@ -217,12 +217,8 @@
         """
         _decision_model = self.llm._create_decision_model(
             current_step=self.current_step,
-<<<<<<< HEAD
-            current_step_tools=self._get_current_step_tools(),
+            current_step_tools=tuple(self._get_current_step_tools()),
             constraints=decision_constraints,
-=======
-            current_step_tools=tuple(self._get_current_step_tools()),
->>>>>>> b686270e
         )
 
         # Get memory context - use flow memory if available, otherwise use session memory
