--- conflicted
+++ resolved
@@ -174,11 +174,8 @@
     server: ServerConfig = ServerConfig()  # Configuration for the FastAPI server
     tools: ToolsConfig = ToolsConfig()  # Configuration for tools
 
-<<<<<<< HEAD
     mcp_servers: Optional[List[MCPServer]] = None
-=======
     logging: Optional[LoggingConfig] = None  # Optional logging configuration
->>>>>>> 57e511d5
 
     @classmethod
     def from_yaml(cls, file_path: str) -> "AgentConfig":
