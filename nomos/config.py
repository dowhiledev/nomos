--- conflicted
+++ resolved
@@ -14,11 +14,7 @@
 from .memory import MemoryConfig
 from .models.agent import Step
 from .models.flow import FlowConfig
-<<<<<<< HEAD
-from .models.tool import MCPServer, ToolWrapper
-=======
-from .models.tool import ToolDef, ToolWrapper
->>>>>>> 524b08da
+from .models.tool import MCPServer, ToolDef, ToolWrapper
 from .utils.utils import convert_camelcase_to_snakecase
 
 
@@ -106,12 +102,8 @@
 
     tool_files: List[str] = []  # List of tool files to load
     external_tools: Optional[List[ExternalTool]] = None  # List of external tools
-<<<<<<< HEAD
     servers: Optional[List[ToolServer]] = None  # List of tool servers
-    tool_arg_descriptions: Optional[Dict[str, Dict[str, str]]] = None
-=======
     tool_defs: Optional[Dict[str, ToolDef]] = None
->>>>>>> 524b08da
 
     def get_tools(self) -> List[Union[Callable, ToolWrapper]]:
         """
