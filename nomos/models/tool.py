"""Tool abstractions and related logic for the Nomos package."""

import asyncio
import inspect
from concurrent.futures import Future
from typing import (
    Any,
    Callable,
    Coroutine,
    Dict,
    List,
    Literal,
    Optional,
    Type,
    Union,
    cast,
)

from docstring_parser import parse
<<<<<<< HEAD
from fastmcp import Client
from fastmcp.exceptions import ToolError
from pydantic import BaseModel, HttpUrl, SecretStr, ValidationError
=======
from pydantic import BaseModel, ValidationError
>>>>>>> 23bbcbf5

from ..utils.utils import create_base_model, parse_type
from .mcp import MCPServer


class ArgDef(BaseModel):
    """Documentation for an argument of a tool."""

    key: str  # Name of the argument
    desc: Optional[str] = None  # Description of the argument
    type: Optional[str] = (
        None  # Type of the argument (e.g., "str", "int", "float", "bool", "List[str]", etc.)
    )

    def get_type(self) -> Optional[Type]:
        return parse_type(self.type) if self.type else None


class ToolDef(BaseModel):
    """Documentation for a tool."""

    desc: Optional[str] = None  # Description of the tool
    args: List[ArgDef]  # Argument descriptions for the tool


class Tool(BaseModel):
    """
    Represents a tool that can be used in the agent's flow.

    Attributes:
        name (str): The name of the tool.
        description (str): A brief description of the tool.
        function (Callable): The function to be executed when the tool is called.
        parameters (Dict[str, Dict[str, Any]]): A dictionary of parameters for the function.
    Methods:
        from_function(function: Callable, tool_arg_descs: Dict[str, Dict[str, str]]) -> Tool:
            Create a Tool instance from a function and its argument descriptions.
        from_pkg(identifier: str, tool_arg_descs: Dict[str, Dict[str, str]]) -> Tool:
            Create a Tool instance from a package identifier.
        get_args_model() -> Type[BaseModel]:
            Get the Pydantic model for the tool's arguments.
        run(**kwargs) -> str:
            Execute the tool with the provided arguments.
    """

    name: str
    description: str
    function: Callable
    parameters: Dict[str, Dict[str, Any]] = {}
    args_model: Optional[Type[BaseModel]] = None

    def __hash__(self) -> int:
        """Get the hash of the Tool instance based on its name."""
        return hash(self.name)

    @classmethod
    def from_function(
        cls,
        function: Callable,
        tool_defs: Optional[Dict[str, ToolDef]] = None,
        name: Optional[str] = None,
    ) -> "Tool":
        """
        Create a Tool instance from a function and its argument descriptions.

        :param function: The function to be executed when the tool is called.
        :param tool_arg_descs: A dictionary of argument descriptions for the function.
        :return: An instance of Tool.
        """
        sig = inspect.signature(function)
        name = name or function.__name__
        description = (
            parse(function.__doc__.strip()).short_description if function.__doc__ else None
        ) or ""

        _doc_params = parse(function.__doc__.strip()).params if function.__doc__ else []
        tool_arg_defs = {
            param.arg_name: {
                "description": param.description,
                "type": param.type_name,
            }
            for param in _doc_params
        }
        if tool_defs is not None and name in tool_defs:
            tool_def = tool_defs[name]
            description = tool_def.desc or description
            for arg in tool_def.args or []:
                tool_arg_defs[arg.key] = {
                    "description": arg.desc or tool_arg_defs.get(arg.key, {}).get("description"),
                    "type": arg.type or tool_arg_defs.get(arg.key, {}).get("type"),
                }

        params = {}
        for _name, param in sig.parameters.items():
            _type = (
                param.annotation
                if param.annotation is not inspect.Parameter.empty
                else tool_arg_defs.get(_name, {}).get("type")
            )
            _description = tool_arg_defs.get(_name, {}).get("description")
            assert _type is not None, (
                f"Type for parameter '{_name}' cannot be None. Please provide a valid type using "
                "`tool.tool_defs`, add a type annotation to the function or write a docstring for the function."
            )
            _type = parse_type(_type) if isinstance(_type, str) else _type
            params[_name] = {
                "type": _type,
            }
            if _description:
                params[_name]["description"] = _description
            if param.default is not inspect.Parameter.empty:
                params[_name]["default"] = param.default

        return cls(
            name=name,
            description=description,
            function=function,
            parameters=params,
        )

    @classmethod
    def from_pkg(
        cls,
        name: str,
        identifier: str,
        tool_defs: Optional[Dict[str, ToolDef]] = None,
    ) -> "Tool":
        """
        Create a Tool instance from a package identifier.

        :param identifier: The package identifier in the format "itertools.combinations", "package.submodule.submodule.function", etc.
        """
        if "." not in identifier:
            raise ValueError(
                f"Invalid tool identifier: {identifier}. It should be in the format 'package.submodule.function'."
            )
        module_name, function_name = identifier.rsplit(".", 1)
        try:
            module = __import__(module_name, fromlist=[function_name])
            function = getattr(module, function_name, None)
            assert function is not None, (
                f"Function '{function_name}' not found in module '{module_name}'."
            )
            assert callable(function), (
                f"'{function_name}' in module '{module_name}' is not callable."
            )
            return cls.from_function(function, tool_defs, name)
        except Exception as e:
            raise ValueError(f"Could not load tool {identifier}: {e}")

    @classmethod
    def from_langchain_tool(cls) -> None:
        """TODO: Create a Tool instance from a LangChain tool."""
        return

    @classmethod
    def from_crewai_tool(
        cls, name: str, tool_id: str, tool_kwargs: Optional[dict] = None
    ) -> "Tool":
        """
        Create a Tool instance from a CrewAI tool.

        :param tool_id: The ID of the CrewAI tool. eg- FileReadTool
        :param tool_kwargs: Optional keyword arguments for the CrewAI tool.
        :return: An instance of Tool.
        """
        from crewai.tools import BaseTool
        from pydantic import BaseModel, ConfigDict, create_model

        def rename_pydantic_model(model: type[BaseModel], new_name: str) -> type[BaseModel]:
            """Rename a Pydantic model while preserving its fields and defaults."""
            fields = {name: (field.annotation, field) for name, field in model.model_fields.items()}
            return create_model(new_name, **fields, __config__=ConfigDict(extra="forbid"))

        tool_kwargs = tool_kwargs or {}

        module = __import__("crewai_tools", fromlist=[tool_id])
        tool_class = getattr(module, tool_id, None)
        assert tool_class is not None, f"Tool class {tool_id} not found in crewai_tools module"

        try:
            tool_instance = tool_class(**tool_kwargs)
            assert isinstance(tool_instance, BaseTool), f"{tool_id} is not a valid CrewAI tool"
            structured_tool = tool_instance.to_structured_tool()
            camel_case_fn_name = name.replace("_", " ").title().replace(" ", "")
            new_tool_args_model = rename_pydantic_model(
                structured_tool.args_schema, f"{camel_case_fn_name}Args"
            )
            return cls(
                name=name,
                description=tool_instance.name,
                function=tool_instance.run,
                parameters={},
                args_model=new_tool_args_model,
            )
        except Exception as e:
            raise ValueError(f"Could not load CrewAI tool {tool_id}: {e}")

    @classmethod
    def from_mcp_server(cls, server: "MCPServer") -> List["Tool"]:
        """
        Create a Tool instance from a MCP server.

        :param server: The MCP server instance.
        :return: A list of Tool instances.
        """
        mcp_tools = server.get_tools()
        tools = []
        for mcp_tool in mcp_tools:
            tool_name = f"{server.name}/{mcp_tool.name}"
            tool = cls(
                name=tool_name,
                description=mcp_tool.description,
                function=lambda name=mcp_tool.name, **kwargs: server.call_tool(name, kwargs),
                parameters=mcp_tool.parameters,
            )
            tools.append(tool)

        return tools

    def get_args_model(self) -> Type[BaseModel]:
        """
        Get the Pydantic model for the tool's arguments.

        :return: A Pydantic model representing the tool's arguments.
        """
        if self.args_model:
            return self.args_model
        camel_case_fn_name = self.name.replace("_", " ").title().replace(" ", "")
        basemodel_name = f"{camel_case_fn_name}Args"
        description = f"Arguments for the {self.name} tool."
        args_model = create_base_model(
            basemodel_name,
            self.parameters,
            desc=description,
        )
        self.args_model = args_model
        return args_model

    def run(self, *args, **kwargs) -> str:
        """
        Execute the tool with the provided arguments.

        :param kwargs: The arguments to be passed to the tool's function.
        :return: The result of the tool's function.
        """
        # Validate the arguments
        args_model = self.get_args_model()
        try:
            args_model(**kwargs)
        except ValidationError as e:
            raise InvalidArgumentsError(e)

        result = self.function(*args, **kwargs)
        if inspect.iscoroutine(result) or isinstance(result, asyncio.Future):
            result = asyncio.run(cast(Coroutine[Any, Any, Any], result))
        elif isinstance(result, Future):
            result = result.result()

        return str(result)

    def __str__(self) -> str:
        """String representation of the Tool instance."""
        return f"Tool(name={self.name}, description={self.description})"


class FallbackError(Exception):
    """
    Fallback Instruction if a tool fails.

    So the agent can continue the flow.
    """

    def __init__(self, error: str, fallback: str) -> None:
        """
        Agent fallback exception.

        :param error: The error message.
        :param fallback: The fallback instruction.
        """
        super().__init__(error)
        self.error = error
        self.fallback = fallback

    def __str__(self) -> str:
        """Create a simplified validation error."""
        return f"Ran into an error: {self.error}. Follow this fallback instruction: {self.fallback}"


class ToolCallError(Exception):
    """
    Exception raised when a tool call fails.

    This is used to indicate that a tool call was unsuccessful.
    """

    def __init__(self, error: str) -> None:
        """
        Tool call exception.

        :param error: The error message.
        """
        super().__init__(error)
        self.error = error

    def __str__(self) -> str:
        """Create a simplified validation error."""
        return f"Tool call failed with error: {self.error}"


class InvalidArgumentsError(Exception):
    """Exception raised when an invalid argument is passed to a tool."""

    def __init__(self, error: ValidationError) -> None:
        """
        Invalid argument exception.

        :param error: The error message.
        """
        super().__init__(str(error))
        self.error = error

    def __str__(self) -> str:
        """Create a simplified validation error."""
        errors = self.error.errors()
        error_messages = []
        for error in errors:
            msg = error.get("msg")
            error_messages.append(msg) if msg else None
        return f"Invalid arguments: {', '.join(error_messages)}. Please Try again with valid arguments."


class ToolWrapper(BaseModel):
    """Represents a wrapper for a tool."""

    tool_type: Literal["pkg", "crewai", "langchain", "mcp"]
    tool_identifier: str
    name: str
    kwargs: Optional[dict] = None

    @property
    def id(self) -> str:
        """
        Get the unique identifier for the tool.

        :return: The unique identifier for the tool.
        """
        if self.tool_type == "mcp":
            return f"@{self.tool_type}/{self.name}"

        return self.name

    def get_tool(
        self, tool_defs: Optional[Dict[str, ToolDef]] = None
    ) -> Union["Tool", "MCPServer"]:
        """
        Get a Tool instance from the tool identifier.

        :return: An instance of Tool.
        """
        if self.tool_type == "pkg":
            return Tool.from_pkg(
                name=self.name,
                identifier=self.tool_identifier,
                tool_defs=tool_defs,
            )
        if self.tool_type == "crewai":
            return Tool.from_crewai_tool(
                name=self.name, tool_id=self.tool_identifier, tool_kwargs=self.kwargs
            )
        if self.tool_type == "mcp":
            return MCPServer(
                name=self.id,
                url=self.tool_identifier,
                path=self.kwargs.get("path") if self.kwargs else None,
                auth=self.kwargs.get("auth") if self.kwargs else None,
            )
        # if self.tool_type == "langchain":
        #     return Tool.from_langchain_tool(
        #         name=self.name, tool=self.tool_identifier, tool_kwargs=self.kwargs
        #     )
        raise ValueError(
            f"Unsupported tool type: {self.tool_type}. Supported types are 'pkg', 'crewai', and 'langchain'."
        )


<<<<<<< HEAD
class MCPServer(BaseModel):
    """Represents a MCP server."""

    name: str
    url: HttpUrl
    path: Optional[str] = None
    transport: Optional[MCPServerTransport] = MCPServerTransport.mcp
    auth: Optional[SecretStr] = None

    @property
    def id(self) -> str:
        """
        Get the unique identifier for the MCP server.

        :return: The unique identifier for the MCP server.
        """
        return f"@mcp/{self.name}"

    @property
    def url_path(self) -> str:
        """
        Get the URL path for the MCP server.

        :return: The URL path for the MCP server.
        """
        if not self.path:
            return str(self.url)

        return join_urls(str(self.url), self.path)

    def get_tools(self) -> List[Tool]:
        """
        Get a list of Tool instances from the MCP server.

        :return: A list of Tool instances.
        """
        return asyncio.run(self.list_tools_async())

    def call_tool(self, tool_name: str, kwargs: Optional[dict] = None) -> List[str]:
        """
        Call a tool on the MCP server.

        :param tool_name: Toll name to call.
        :param kwargs: Optional keyword arguments for the tool.
        :return: The result of the tool's function.
        """
        return asyncio.run(self.call_tool_async(tool_name, kwargs))

    async def list_tools_async(self) -> List[Tool]:
        """
        Asynchronously get a list of Tool instances from the MCP server.

        :return: A list of Tool instances.
        """
        client = Client(self.url_path, auth=self.auth.get_secret_value() if self.auth else None)
        tool_models = []
        async with client:
            tools = await client.list_tools()
            for t in tools:
                tool_name = t.name
                input_parameters = t.inputSchema.get("properties", {})
                mapped_parameters = {}
                for param_name, param_info in input_parameters.items():
                    param_type = parse_type(param_info["type"])
                    mapped_parameters[param_name] = {
                        "type": param_type,
                        "description": param_info.get("description", ""),
                    }

                data = {
                    "name": tool_name,
                    "description": t.description,
                    "parameters": mapped_parameters,
                }
                params: Dict[str, Any] = {
                    "name": {
                        "type": str,
                    },
                    "description": {
                        "type": str,
                    },
                    "parameters": {
                        "type": dict,
                        "default": {},
                    },
                }
                ModelClass = create_base_model("MCPTool", params)
                tool_models.append(ModelClass(**data))

        return tool_models

    async def call_tool_async(self, tool_name: str, kwargs: Optional[dict] = None) -> List[str]:
        """
        Asynchronously call a tool on the MCP server.

        :param tool_name: Tool name to call.
        :param kwargs: Optional keyword arguments for the tool.
        :return: A list of strings representing the tool's output.
        """
        client = Client(self.url_path, auth=self.auth.get_secret_value() if self.auth else None)
        params = kwargs.copy() if kwargs else {}
        async with client:
            try:
                res = await client.call_tool(tool_name, params)
            except ToolError as e:
                raise ToolCallError(str(e))

            return [r.text for r in res if r.type == "text"]


=======
>>>>>>> 23bbcbf5
def get_tools(
    tools: Optional[list[Union[Callable, ToolWrapper]]],
    tool_defs: Optional[Dict[str, ToolDef]] = None,
) -> dict[str, Tool]:
    """
    Get a list of Tool instances from a list of functions or tool identifiers.

    :param tools: A list of functions or tool identifiers.
    :param tool_defs: Optional dictionary of tool definitions for argument descriptions.
    :return: A dictionary mapping tool names to Tool instances.
    """
    _tools: dict[str, Tool] = {}
    for tool in tools or []:
        _tool = None
        if callable(tool):
            _tool = Tool.from_function(tool, tool_defs)
        if isinstance(tool, ToolWrapper):
            _tool = tool.get_tool(tool_defs)
        assert _tool is not None, "Tool must be a callable or a ToolWrapper instance"
        tool_name = _tool.id if isinstance(_tool, ToolWrapper) else _tool.name
        _tools[tool_name] = _tool
    return _tools


__all__ = [
    "Tool",
    "ToolCallError",
    "FallbackError",
    "get_tools",
    "ToolWrapper",
]<|MERGE_RESOLUTION|>--- conflicted
+++ resolved
@@ -17,13 +17,7 @@
 )
 
 from docstring_parser import parse
-<<<<<<< HEAD
-from fastmcp import Client
-from fastmcp.exceptions import ToolError
-from pydantic import BaseModel, HttpUrl, SecretStr, ValidationError
-=======
 from pydantic import BaseModel, ValidationError
->>>>>>> 23bbcbf5
 
 from ..utils.utils import create_base_model, parse_type
 from .mcp import MCPServer
@@ -410,119 +404,6 @@
         )
 
 
-<<<<<<< HEAD
-class MCPServer(BaseModel):
-    """Represents a MCP server."""
-
-    name: str
-    url: HttpUrl
-    path: Optional[str] = None
-    transport: Optional[MCPServerTransport] = MCPServerTransport.mcp
-    auth: Optional[SecretStr] = None
-
-    @property
-    def id(self) -> str:
-        """
-        Get the unique identifier for the MCP server.
-
-        :return: The unique identifier for the MCP server.
-        """
-        return f"@mcp/{self.name}"
-
-    @property
-    def url_path(self) -> str:
-        """
-        Get the URL path for the MCP server.
-
-        :return: The URL path for the MCP server.
-        """
-        if not self.path:
-            return str(self.url)
-
-        return join_urls(str(self.url), self.path)
-
-    def get_tools(self) -> List[Tool]:
-        """
-        Get a list of Tool instances from the MCP server.
-
-        :return: A list of Tool instances.
-        """
-        return asyncio.run(self.list_tools_async())
-
-    def call_tool(self, tool_name: str, kwargs: Optional[dict] = None) -> List[str]:
-        """
-        Call a tool on the MCP server.
-
-        :param tool_name: Toll name to call.
-        :param kwargs: Optional keyword arguments for the tool.
-        :return: The result of the tool's function.
-        """
-        return asyncio.run(self.call_tool_async(tool_name, kwargs))
-
-    async def list_tools_async(self) -> List[Tool]:
-        """
-        Asynchronously get a list of Tool instances from the MCP server.
-
-        :return: A list of Tool instances.
-        """
-        client = Client(self.url_path, auth=self.auth.get_secret_value() if self.auth else None)
-        tool_models = []
-        async with client:
-            tools = await client.list_tools()
-            for t in tools:
-                tool_name = t.name
-                input_parameters = t.inputSchema.get("properties", {})
-                mapped_parameters = {}
-                for param_name, param_info in input_parameters.items():
-                    param_type = parse_type(param_info["type"])
-                    mapped_parameters[param_name] = {
-                        "type": param_type,
-                        "description": param_info.get("description", ""),
-                    }
-
-                data = {
-                    "name": tool_name,
-                    "description": t.description,
-                    "parameters": mapped_parameters,
-                }
-                params: Dict[str, Any] = {
-                    "name": {
-                        "type": str,
-                    },
-                    "description": {
-                        "type": str,
-                    },
-                    "parameters": {
-                        "type": dict,
-                        "default": {},
-                    },
-                }
-                ModelClass = create_base_model("MCPTool", params)
-                tool_models.append(ModelClass(**data))
-
-        return tool_models
-
-    async def call_tool_async(self, tool_name: str, kwargs: Optional[dict] = None) -> List[str]:
-        """
-        Asynchronously call a tool on the MCP server.
-
-        :param tool_name: Tool name to call.
-        :param kwargs: Optional keyword arguments for the tool.
-        :return: A list of strings representing the tool's output.
-        """
-        client = Client(self.url_path, auth=self.auth.get_secret_value() if self.auth else None)
-        params = kwargs.copy() if kwargs else {}
-        async with client:
-            try:
-                res = await client.call_tool(tool_name, params)
-            except ToolError as e:
-                raise ToolCallError(str(e))
-
-            return [r.text for r in res if r.type == "text"]
-
-
-=======
->>>>>>> 23bbcbf5
 def get_tools(
     tools: Optional[list[Union[Callable, ToolWrapper]]],
     tool_defs: Optional[Dict[str, ToolDef]] = None,
